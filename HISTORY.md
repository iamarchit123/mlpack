### mlpack 3.1.1
###### ????-??-??
  * `output` option changed to `predictions` for adaboost and perceptron
    binding. Old options are now deprecated and will be preserved until mlpack
    4.0.0 (#1882).

  * Concatenated ReLU layer (#1843).

  * Accelerate NormalizeLabels function using hashing instead of linear search
<<<<<<< HEAD
    (see `src/mlpack/core/data/normalize_labels_impl.hpp`)(#1780).

  * Add `ConfusionMatrix()` function for checking performance of classifiers
    (#1798).
=======
    (see `src/mlpack/core/data/normalize_labels_impl.hpp`) (#1780).

  * Install ensmallen headers when it is downloaded during build (#1900).
>>>>>>> 44d09d80

### mlpack 3.1.0
###### 2019-04-25
  * Add DiagonalGaussianDistribution and DiagonalGMM classes to speed up the
    diagonal covariance computation and deprecate DiagonalConstraint (#1666).

  * Add kernel density estimation (KDE) implementation with bindings to other
    languages (#1301).

  * Where relevant, all models with a `Train()` method now return a `double`
    value representing the goodness of fit (i.e. final objective value, error,
    etc.) (#1678).

  * Add implementation for linear support vector machine (see
    `src/mlpack/methods/linear_svm`).

  * Change DBSCAN to use PointSelectionPolicy and add OrderedPointSelection (#1625).

  * Residual block support (#1594).

  * Bidirectional RNN (#1626).

  * Dice loss layer (#1674, #1714) and hard sigmoid layer (#1776).

  * `output` option changed to `predictions` and `output_probabilities` to
    `probabilities` for Naive Bayes binding (`mlpack_nbc`/`nbc()`).  Old options
    are now deprecated and will be preserved until mlpack 4.0.0 (#1616).

  * Add support for Diagonal GMMs to HMM code (#1658, #1666).  This can provide
    large speedup when a diagonal GMM is acceptable as an emission probability
    distribution.

  * Python binding improvements: check parameter type (#1717), avoid copying
    Pandas dataframes (#1711), handle Pandas Series objects (#1700).

### mlpack 3.0.4
###### 2018-11-13
  * Bump minimum CMake version to 3.3.2.

  * CMake fixes for Ninja generator by Marc Espie.

### mlpack 3.0.3
###### 2018-07-27
  * Fix Visual Studio compilation issue (#1443).

  * Allow running local_coordinate_coding binding with no initial_dictionary
    parameter when input_model is not specified (#1457).

  * Make use of OpenMP optional via the CMake 'USE_OPENMP' configuration
    variable (#1474).

  * Accelerate FNN training by 20-30% by avoiding redundant calculations
    (#1467).

  * Fix math::RandomSeed() usage in tests (#1462, #1440).

  * Generate better Python setup.py with documentation (#1460).

### mlpack 3.0.2
###### 2018-06-08
  * Documentation generation fixes for Python bindings (#1421).

  * Fix build error for man pages if command-line bindings are not being built
    (#1424).

  * Add 'shuffle' parameter and Shuffle() method to KFoldCV (#1412).  This will
    shuffle the data when the object is constructed, or when Shuffle() is
    called.

  * Added neural network layers: AtrousConvolution (#1390), Embedding (#1401),
    and LayerNorm (layer normalization) (#1389).

  * Add Pendulum environment for reinforcement learning (#1388) and update
    Mountain Car environment (#1394).

### mlpack 3.0.1
###### 2018-05-10
  * Fix intermittently failing tests (#1387).

  * Add big-batch SGD (BBSGD) optimizer in
    src/mlpack/core/optimizers/bigbatch_sgd/ (#1131).

  * Fix simple compiler warnings (#1380, #1373).

  * Simplify NeighborSearch constructor and Train() overloads (#1378).

  * Add warning for OpenMP setting differences (#1358/#1382).  When mlpack is
    compiled with OpenMP but another application is not (or vice versa), a
    compilation warning will now be issued.

  * Restructured loss functions in src/mlpack/methods/ann/ (#1365).

  * Add environments for reinforcement learning tests (#1368, #1370, #1329).

  * Allow single outputs for multiple timestep inputs for recurrent neural
    networks (#1348).

  * Add He and LeCun normal initializations for neural networks (#1342).
    Neural networks: add He and LeCun normal initializations (#1342), add FReLU
    and SELU activation functions (#1346, #1341), add alpha-dropout (#1349).

### mlpack 3.0.0
###### 2018-03-30
  * Speed and memory improvements for DBSCAN.  --single_mode can now be used for
    situations where previously RAM usage was too high.

  * Bump minimum required version of Armadillo to 6.500.0.

  * Add automatically generated Python bindings.  These have the same interface
    as the command-line programs.

  * Add deep learning infrastructure in src/mlpack/methods/ann/.

  * Add reinforcement learning infrastructure in
    src/mlpack/methods/reinforcement_learning/.

  * Add optimizers: AdaGrad, CMAES, CNE, FrankeWolfe, GradientDescent,
    GridSearch, IQN, Katyusha, LineSearch, ParallelSGD, SARAH, SCD, SGDR,
    SMORMS3, SPALeRA, SVRG.

  * Add hyperparameter tuning infrastructure and cross-validation infrastructure
    in src/mlpack/core/cv/ and src/mlpack/core/hpt/.

  * Fix bug in mean shift.

  * Add random forests (see src/mlpack/methods/random_forest).

  * Numerous other bugfixes and testing improvements.

  * Add randomized Krylov SVD and Block Krylov SVD.

### mlpack 2.2.5
###### 2017-08-25
  * Compilation fix for some systems (#1082).

  * Fix PARAM_INT_OUT() (#1100).

### mlpack 2.2.4
###### 2017-07-18
  * Speed and memory improvements for DBSCAN. --single_mode can now be used for
    situations where previously RAM usage was too high.

  * Fix bug in CF causing incorrect recommendations.

### mlpack 2.2.3
###### 2017-05-24
  * Bug fix for --predictions_file in mlpack_decision_tree program.

### mlpack 2.2.2
###### 2017-05-04
  * Install backwards-compatibility mlpack_allknn and mlpack_allkfn programs;
    note they are deprecated and will be removed in mlpack 3.0.0 (#992).

  * Fix RStarTree bug that surfaced on OS X only (#964).

  * Small fixes for MiniBatchSGD and SGD and tests.

### mlpack 2.2.1
###### 2017-04-13
  * Compilation fix for mlpack_nca and mlpack_test on older Armadillo versions
    (#984).

### mlpack 2.2.0
###### 2017-03-21
  * Bugfix for mlpack_knn program (#816).

  * Add decision tree implementation in methods/decision_tree/.  This is very
    similar to a C4.5 tree learner.

  * Add DBSCAN implementation in methods/dbscan/.

  * Add support for multidimensional discrete distributions (#810, #830).

  * Better output for Log::Debug/Log::Info/Log::Warn/Log::Fatal for Armadillo
    objects (#895, #928).

  * Refactor categorical CSV loading with boost::spirit for faster loading
    (#681).

### mlpack 2.1.1
###### 2016-12-22
  * HMMs now use random initialization; this should fix some convergence issues
    (#828).

  * HMMs now initialize emissions according to the distribution of observations
    (#833).

  * Minor fix for formatted output (#814).

  * Fix DecisionStump to properly work with any input type.

### mlpack 2.1.0
###### 2016-10-31
  * Fixed CoverTree to properly handle single-point datasets.

  * Fixed a bug in CosineTree (and thus QUIC-SVD) that caused split failures for
    some datasets (#717).

  * Added mlpack_preprocess_describe program, which can be used to print
    statistics on a given dataset (#742).

  * Fix prioritized recursion for k-furthest-neighbor search (mlpack_kfn and the
    KFN class), leading to orders-of-magnitude speedups in some cases.

  * Bump minimum required version of Armadillo to 4.200.0.

  * Added simple Gradient Descent optimizer, found in
    src/mlpack/core/optimizers/gradient_descent/ (#792).

  * Added approximate furthest neighbor search algorithms QDAFN and
    DrusillaSelect in src/mlpack/methods/approx_kfn/, with command-line program
    mlpack_approx_kfn.

### mlpack 2.0.3
###### 2016-07-21
  * Added multiprobe LSH (#691).  The parameter 'T' to LSHSearch::Search() can
    now be used to control the number of extra bins that are probed, as can the
    -T (--num_probes) option to mlpack_lsh.

  * Added the Hilbert R tree to src/mlpack/core/tree/rectangle_tree/ (#664).  It
    can be used as the typedef HilbertRTree, and it is now an option in the
    mlpack_knn, mlpack_kfn, mlpack_range_search, and mlpack_krann command-line
    programs.

  * Added the mlpack_preprocess_split and mlpack_preprocess_binarize programs,
    which can be used for preprocessing code (#650, #666).

  * Added OpenMP support to LSHSearch and mlpack_lsh (#700).

### mlpack 2.0.2
###### 2016-06-20
  * Added the function LSHSearch::Projections(), which returns an arma::cube
    with each projection table in a slice (#663).  Instead of Projection(i), you
    should now use Projections().slice(i).

  * A new constructor has been added to LSHSearch that creates objects using
    projection tables provided in an arma::cube (#663).

  * Handle zero-variance dimensions in DET (#515).

  * Add MiniBatchSGD optimizer (src/mlpack/core/optimizers/minibatch_sgd/) and
    allow its use in mlpack_logistic_regression and mlpack_nca programs.

  * Add better backtrace support from Grzegorz Krajewski for Log::Fatal messages
    when compiled with debugging and profiling symbols.  This requires libbfd
    and libdl to be present during compilation.

  * CosineTree test fix from Mikhail Lozhnikov (#358).

  * Fixed HMM initial state estimation (#600).

  * Changed versioning macros __MLPACK_VERSION_MAJOR, __MLPACK_VERSION_MINOR,
    and __MLPACK_VERSION_PATCH to MLPACK_VERSION_MAJOR, MLPACK_VERSION_MINOR,
    and MLPACK_VERSION_PATCH.  The old names will remain in place until
    mlpack 3.0.0.

  * Renamed mlpack_allknn, mlpack_allkfn, and mlpack_allkrann to mlpack_knn,
    mlpack_kfn, and mlpack_krann.  The mlpack_allknn, mlpack_allkfn, and
    mlpack_allkrann programs will remain as copies until mlpack 3.0.0.

  * Add --random_initialization option to mlpack_hmm_train, for use when no
    labels are provided.

  * Add --kill_empty_clusters option to mlpack_kmeans and KillEmptyClusters
    policy for the KMeans class (#595, #596).

### mlpack 2.0.1
###### 2016-02-04
  * Fix CMake to properly detect when MKL is being used with Armadillo.

  * Minor parameter handling fixes to mlpack_logistic_regression (#504, #505).

  * Properly install arma_config.hpp.

  * Memory handling fixes for Hoeffding tree code.

  * Add functions that allow changing training-time parameters to HoeffdingTree
    class.

  * Fix infinite loop in sparse coding test.

  * Documentation spelling fixes (#501).

  * Properly handle covariances for Gaussians with large condition number
    (#496), preventing GMMs from filling with NaNs during training (and also
    HMMs that use GMMs).

  * CMake fixes for finding LAPACK and BLAS as Armadillo dependencies when ATLAS
    is used.

  * CMake fix for projects using mlpack's CMake configuration from elsewhere
    (#512).

### mlpack 2.0.0
###### 2015-12-24
  * Removed overclustering support from k-means because it is not well-tested,
    may be buggy, and is (I think) unused.  If this was support you were using,
    open a bug or get in touch with us; it would not be hard for us to
    reimplement it.

  * Refactored KMeans to allow different types of Lloyd iterations.

  * Added implementations of k-means: Elkan's algorithm, Hamerly's algorithm,
    Pelleg-Moore's algorithm, and the DTNN (dual-tree nearest neighbor)
    algorithm.

  * Significant acceleration of LRSDP via the use of accu(a % b) instead of
    trace(a * b).

  * Added MatrixCompletion class (matrix_completion), which performs nuclear
    norm minimization to fill unknown values of an input matrix.

  * No more dependence on Boost.Random; now we use C++11 STL random support.

  * Add softmax regression, contributed by Siddharth Agrawal and QiaoAn Chen.

  * Changed NeighborSearch, RangeSearch, FastMKS, LSH, and RASearch API; these
    classes now take the query sets in the Search() method, instead of in the
    constructor.

  * Use OpenMP, if available.  For now OpenMP support is only available in the
    DET training code.

  * Add support for predicting new test point values to LARS and the
    command-line 'lars' program.

  * Add serialization support for Perceptron and LogisticRegression.

  * Refactor SoftmaxRegression to predict into an arma::Row<size_t> object, and
    add a softmax_regression program.

  * Refactor LSH to allow loading and saving of models.

  * ToString() is removed entirely (#487).

  * Add --input_model_file and --output_model_file options to appropriate
    machine learning algorithms.

  * Rename all executables to start with an "mlpack" prefix (#229).

  * Add HoeffdingTree and mlpack_hoeffding_tree, an implementation of the
    streaming decision tree methodology from Domingos and Hulten in 2000.

### mlpack 1.0.12
###### 2015-01-07
  * Switch to 3-clause BSD license (from LGPL).

### mlpack 1.0.11
###### 2014-12-11
  * Proper handling of dimension calculation in PCA.

  * Load parameter vectors properly for LinearRegression models.

  * Linker fixes for AugLagrangian specializations under Visual Studio.

  * Add support for observation weights to LinearRegression.

  * MahalanobisDistance<> now takes the root of the distance by default and
    therefore satisfies the triangle inequality (TakeRoot now defaults to true).

  * Better handling of optional Armadillo HDF5 dependency.

  * Fixes for numerous intermittent test failures.

  * math::RandomSeed() now sets the random seed for recent (>=3.930) Armadillo
    versions.

  * Handle Newton method convergence better for
    SparseCoding::OptimizeDictionary() and make maximum iterations a parameter.

  * Known bug: CosineTree construction may fail in some cases on i386 systems
    (#358).

### mlpack 1.0.10
###### 2014-08-29
  * Bugfix for NeighborSearch regression which caused very slow allknn/allkfn.
    Speeds are now restored to approximately 1.0.8 speeds, with significant
    improvement for the cover tree (#347).

  * Detect dependencies correctly when ARMA_USE_WRAPPER is not being defined
    (i.e., libarmadillo.so does not exist).

  * Bugfix for compilation under Visual Studio (#348).

### mlpack 1.0.9
###### 2014-07-28
  * GMM initialization is now safer and provides a working GMM when constructed
    with only the dimensionality and number of Gaussians (#301).

  * Check for division by 0 in Forward-Backward Algorithm in HMMs (#301).

  * Fix MaxVarianceNewCluster (used when re-initializing clusters for k-means)
    (#301).

  * Fixed implementation of Viterbi algorithm in HMM::Predict() (#303).

  * Significant speedups for dual-tree algorithms using the cover tree (#235,
    #314) including a faster implementation of FastMKS.

  * Fix for LRSDP optimizer so that it compiles and can be used (#312).

  * CF (collaborative filtering) now expects users and items to be zero-indexed,
    not one-indexed (#311).

  * CF::GetRecommendations() API change: now requires the number of
    recommendations as the first parameter.  The number of users in the local
    neighborhood should be specified with CF::NumUsersForSimilarity().

  * Removed incorrect PeriodicHRectBound (#58).

  * Refactor LRSDP into LRSDP class and standalone function to be optimized
    (#305).

  * Fix for centering in kernel PCA (#337).

  * Added simulated annealing (SA) optimizer, contributed by Zhihao Lou.

  * HMMs now support initial state probabilities; these can be set in the
    constructor, trained, or set manually with HMM::Initial() (#302).

  * Added Nyström method for kernel matrix approximation by Marcus Edel.

  * Kernel PCA now supports using Nyström method for approximation.

  * Ball trees now work with dual-tree algorithms, via the BallBound<> bound
    structure (#307); fixed by Yash Vadalia.

  * The NMF class is now AMF<>, and supports far more types of factorizations,
    by Sumedh Ghaisas.

  * A QUIC-SVD implementation has returned, written by Siddharth Agrawal and
    based on older code from Mudit Gupta.

  * Added perceptron and decision stump by Udit Saxena (these are weak learners
    for an eventual AdaBoost class).

  * Sparse autoencoder added by Siddharth Agrawal.

### mlpack 1.0.8
###### 2014-01-06
  * Memory leak in NeighborSearch index-mapping code fixed (#298).

  * GMMs can be trained using the existing model as a starting point by
    specifying an additional boolean parameter to GMM::Estimate() (#296).

  * Logistic regression implementation added in methods/logistic_regression (see
    also #293).

  * L-BFGS optimizer now returns its function via Function().

  * Version information is now obtainable via mlpack::util::GetVersion() or the
    __MLPACK_VERSION_MAJOR, __MLPACK_VERSION_MINOR, and  __MLPACK_VERSION_PATCH
    macros (#297).

  * Fix typos in allkfn and allkrann output.

### mlpack 1.0.7
###### 2013-10-04
  * Cover tree support for range search (range_search), rank-approximate nearest
    neighbors (allkrann), minimum spanning tree calculation (emst), and FastMKS
    (fastmks).

  * Dual-tree FastMKS implementation added and tested.

  * Added collaborative filtering package (cf) that can provide recommendations
    when given users and items.

  * Fix for correctness of Kernel PCA (kernel_pca) (#270).

  * Speedups for PCA and Kernel PCA (#198).

  * Fix for correctness of Neighborhood Components Analysis (NCA) (#279).

  * Minor speedups for dual-tree algorithms.

  * Fix for Naive Bayes Classifier (nbc) (#269).

  * Added a ridge regression option to LinearRegression (linear_regression)
    (#286).

  * Gaussian Mixture Models (gmm::GMM<>) now support arbitrary covariance matrix
    constraints (#283).

  * MVU (mvu) removed because it is known to not work (#183).

  * Minor updates and fixes for kernels (in mlpack::kernel).

### mlpack 1.0.6
###### 2013-06-13
  * Minor bugfix so that FastMKS gets built.

### mlpack 1.0.5
###### 2013-05-01
  * Speedups of cover tree traversers (#235).

  * Addition of rank-approximate nearest neighbors (RANN), found in
    src/mlpack/methods/rann/.

  * Addition of fast exact max-kernel search (FastMKS), found in
    src/mlpack/methods/fastmks/.

  * Fix for EM covariance estimation; this should improve GMM training time.

  * More parameters for GMM estimation.

  * Force GMM and GaussianDistribution covariance matrices to be positive
    definite, so that training converges much more often.

  * Add parameter for the tolerance of the Baum-Welch algorithm for HMM
    training.

  * Fix for compilation with clang compiler.

  * Fix for k-furthest-neighbor-search.

### mlpack 1.0.4
###### 2013-02-08
  * Force minimum Armadillo version to 2.4.2.

  * Better output of class types to streams; a class with a ToString() method
    implemented can be sent to a stream with operator<<.

  * Change return type of GMM::Estimate() to double (#257).

  * Style fixes for k-means and RADICAL.

  * Handle size_t support correctly with Armadillo 3.6.2 (#258).

  * Add locality-sensitive hashing (LSH), found in src/mlpack/methods/lsh/.

  * Better tests for SGD (stochastic gradient descent) and NCA (neighborhood
    components analysis).

### mlpack 1.0.3
###### 2012-09-16

  * Remove internal sparse matrix support because Armadillo 3.4.0 now includes
    it.  When using Armadillo versions older than 3.4.0, sparse matrix support
    is not available.

  * NCA (neighborhood components analysis) now support an arbitrary optimizer
    (#245), including stochastic gradient descent (#249).

### mlpack 1.0.2
###### 2012-08-15
  * Added density estimation trees, found in src/mlpack/methods/det/.

  * Added non-negative matrix factorization, found in src/mlpack/methods/nmf/.

  * Added experimental cover tree implementation, found in
    src/mlpack/core/tree/cover_tree/ (#157).

  * Better reporting of boost::program_options errors (#225).

  * Fix for timers on Windows (#212, #211).

  * Fix for allknn and allkfn output (#204).

  * Sparse coding dictionary initialization is now a template parameter (#220).

### mlpack 1.0.1
###### 2012-03-03
  * Added kernel principal components analysis (kernel PCA), found in
    src/mlpack/methods/kernel_pca/ (#74).

  * Fix for Lovasz-Theta AugLagrangian tests (#182).

  * Fixes for allknn output (#185, #186).

  * Added range search executable (#192).

  * Adapted citations in documentation to BibTeX; no citations in -h output
    (#195).

  * Stop use of 'const char*' and prefer 'std::string' (#176).

  * Support seeds for random numbers (#177).

### mlpack 1.0.0
###### 2011-12-17
  * Initial release.  See any resolved tickets numbered less than #196 or
    execute this query:
    http://www.mlpack.org/trac/query?status=closed&milestone=mlpack+1.0.0<|MERGE_RESOLUTION|>--- conflicted
+++ resolved
@@ -7,16 +7,12 @@
   * Concatenated ReLU layer (#1843).
 
   * Accelerate NormalizeLabels function using hashing instead of linear search
-<<<<<<< HEAD
-    (see `src/mlpack/core/data/normalize_labels_impl.hpp`)(#1780).
+    (see `src/mlpack/core/data/normalize_labels_impl.hpp`) (#1780).
 
   * Add `ConfusionMatrix()` function for checking performance of classifiers
     (#1798).
-=======
-    (see `src/mlpack/core/data/normalize_labels_impl.hpp`) (#1780).
 
   * Install ensmallen headers when it is downloaded during build (#1900).
->>>>>>> 44d09d80
 
 ### mlpack 3.1.0
 ###### 2019-04-25
