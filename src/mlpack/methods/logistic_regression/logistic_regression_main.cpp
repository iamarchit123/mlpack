--- conflicted
+++ resolved
@@ -97,16 +97,11 @@
     "\n\n"
     "This implementation of logistic regression does not support the general "
     "multi-class case but instead only the two-class case.  Any labels must "
-<<<<<<< HEAD
-    "be either 0 or 1.  For more classes, see the softmax_regression program.",
-    // Example.
-=======
     "be either 0 or 1.  For more classes, see the softmax_regression "
     "program.");
 
 // Example.
 BINDING_EXAMPLE(
->>>>>>> e5d138a3
     "As an example, to train a logistic regression model on the data '" +
     PRINT_DATASET("data") + "' with labels '" + PRINT_DATASET("labels") + "' "
     "with L2 regularization of 0.1, saving the model to '" +
