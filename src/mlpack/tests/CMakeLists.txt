--- conflicted
+++ resolved
@@ -19,15 +19,6 @@
   maximal_inputs_test.cpp
   mlpack_test.cpp
   mock_categorical_data.hpp
-<<<<<<< HEAD
-  nbc_test.cpp
-  nmf_test.cpp
-  nystroem_method_test.cpp
-=======
-  perceptron_test.cpp
-  prefixedoutstream_test.cpp
-  python_binding_test.cpp
->>>>>>> 1d3ff639
   q_learning_test.cpp
   qdafn_test.cpp
   random_test.cpp
