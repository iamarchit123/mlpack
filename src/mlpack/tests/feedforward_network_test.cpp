/**
 * @file tests/feedforward_network_test.cpp
 * @author Marcus Edel
 * @author Palash Ahuja
 *
 * Tests the feed forward network.
 *
 * mlpack is free software; you may redistribute it and/or modify it under the
 * terms of the 3-clause BSD license.  You should have received a copy of the
 * 3-clause BSD license along with mlpack.  If not, see
 * http://www.opensource.org/licenses/BSD-3-Clause for more information.
 */
#include <mlpack/core.hpp>

#include <mlpack/methods/ann/layer/layer.hpp>
#include <mlpack/methods/ann/loss_functions/mean_squared_error.hpp>
#include <mlpack/methods/ann/ffn.hpp>

#include <ensmallen.hpp>

#include "catch.hpp"
#include "serialization_catch.hpp"
#include "custom_layer.hpp"

using namespace mlpack;
using namespace mlpack::ann;

/**
 * Train and evaluate a model with the specified structure.
 */
template<typename MatType = arma::mat, typename ModelType>
void TestNetwork(ModelType& model,
                 MatType& trainData,
                 MatType& trainLabels,
                 MatType& testData,
                 MatType& testLabels,
                 const size_t maxEpochs,
                 const double classificationErrorThreshold)
{
  ens::RMSProp opt(0.01, 32, 0.88, 1e-8, maxEpochs * trainData.n_cols, -1);
  model.Train(trainData, trainLabels, opt);

  MatType predictionTemp;
  model.Predict(testData, predictionTemp);
  MatType prediction = arma::zeros<MatType>(1, predictionTemp.n_cols);

  for (size_t i = 0; i < predictionTemp.n_cols; ++i)
  {
    prediction(i) = arma::as_scalar(arma::find(
        arma::max(predictionTemp.col(i)) == predictionTemp.col(i), 1)) + 1;
  }

  size_t correct = arma::accu(prediction == testLabels);
  double classificationError = 1 - double(correct) / testData.n_cols;
  REQUIRE(classificationError <= classificationErrorThreshold);
}

// network1 should be allocated with `new`, and trained on some data.
template<typename MatType = arma::mat, typename ModelType>
void CheckCopyFunction(ModelType* network1,
                       MatType& trainData,
                       MatType& trainLabels,
                       const size_t maxEpochs)
{
  ens::RMSProp opt(0.01, 32, 0.88, 1e-8, maxEpochs * trainData.n_cols, -1);
  network1->Train(trainData, trainLabels, opt);

  arma::mat predictions1;
  network1->Predict(trainData, predictions1);
  FFN<> network2;
  network2 = *network1;
  delete network1;

  // Deallocating all of network1's memory, so that
  // if network2 is trying to use any of that memory.
  arma::mat predictions2;
  network2.Predict(trainData, predictions2);
  CheckMatrices(predictions1, predictions2);
}

// network1 should be allocated with `new`, and trained on some data.
template<typename MatType = arma::mat, typename ModelType>
void CheckMoveFunction(ModelType* network1,
                       MatType& trainData,
                       MatType& trainLabels,
                       const size_t maxEpochs)
{
  ens::RMSProp opt(0.01, 32, 0.88, 1e-8, maxEpochs * trainData.n_cols, -1);
  network1->Train(trainData, trainLabels, opt);

  arma::mat predictions1;
  network1->Predict(trainData, predictions1);
  FFN<> network2(std::move(*network1));
  delete network1;

  // Deallocating all of network1's memory, so that
  // if network2 is trying to use any of that memory.
  arma::mat predictions2;
  network2.Predict(trainData, predictions2);
  CheckMatrices(predictions1, predictions2);
}

/**
 * Check whether copying and moving Vanila network is working or not.
 */
TEST_CASE("CheckCopyMovingVanillaNetworkTest", "[FeedForwardNetworkTest]")
{
  // Load the dataset.
  arma::mat trainData;
  data::Load("thyroid_train.csv", trainData, true);

  arma::mat trainLabels = trainData.row(trainData.n_rows - 1);
  trainData.shed_row(trainData.n_rows - 1);

  /*
   * Construct a feed forward network with trainData.n_rows input nodes,
   * hiddenLayerSize hidden nodes and trainLabels.n_rows output nodes. The
   * network structure looks like:
   *
   *  Input         Hidden        Output
   *  Layer         Layer         Layer
   * +-----+       +-----+       +-----+
   * |     |       |     |       |     |
   * |     +------>|     +------>|     |
   * |     |     +>|     |     +>|     |
   * +-----+     | +--+--+     | +-----+
   *             |             |
   *  Bias       |  Bias       |
   *  Layer      |  Layer      |
   * +-----+     | +-----+     |
   * |     |     | |     |     |
   * |     +-----+ |     +-----+
   * |     |       |     |
   * +-----+       +-----+
   */

  FFN<NegativeLogLikelihood<> > *model = new FFN<NegativeLogLikelihood<> >;
  model->Add<Linear<> >(trainData.n_rows, 8);
  model->Add<SigmoidLayer<> >();
  model->Add<Linear<> >(8, 3);
  model->Add<LogSoftMax<> >();

  FFN<NegativeLogLikelihood<> > *model1 = new FFN<NegativeLogLikelihood<> >;
  model1->Add<Linear<> >(trainData.n_rows, 8);
  model1->Add<SigmoidLayer<> >();
  model1->Add<Linear<> >(8, 3);
  model1->Add<LogSoftMax<> >();

  // Check whether copy constructor is working or not.
  CheckCopyFunction<>(model, trainData, trainLabels, 1);

  // Check whether move constructor is working or not.
  CheckMoveFunction<>(model1, trainData, trainLabels, 1);
}

/**
<<<<<<< HEAD
 * Check whether copying and moving network with linear3d is working or not.
 */
TEST_CASE("CheckCopyMovingLinear3DNetworkTest", "[FeedForwardNetworkTest]")
=======
 * Check whether copying and moving network with dropout is working or not.
 */
TEST_CASE("CheckCopyMovingDropoutNetworkTest", "[FeedForwardNetworkTest]")
>>>>>>> 6751c83a
{
  // Load the dataset.
  arma::mat trainData;
  data::Load("thyroid_train.csv", trainData, true);

  arma::mat trainLabels = trainData.row(trainData.n_rows - 1);
  trainData.shed_row(trainData.n_rows - 1);

  /*
   * Construct a feed forward network with trainData.n_rows input nodes,
   * hiddenLayerSize hidden nodes and trainLabels.n_rows output nodes. The
   * network structure looks like:
   *
   *  Input         Hidden        Output
   *  Layer         Layer         Layer
   * +-----+       +-----+       +-----+
   * |     |       |     |       |     |
   * |     +------>|     +------>|     |
   * |     |     +>|     |     +>|     |
   * +-----+     | +--+--+     | +-----+
   *             |             |
   *  Bias       |  Bias       |
   *  Layer      |  Layer      |
   * +-----+     | +-----+     |
   * |     |     | |     |     |
   * |     +-----+ |     +-----+
   * |     |       |     |
   * +-----+       +-----+
   */

  FFN<NegativeLogLikelihood<> > *model = new FFN<NegativeLogLikelihood<> >;
  model->Add<Linear<> >(trainData.n_rows, 8);
  model->Add<SigmoidLayer<> >();
<<<<<<< HEAD
  model->Add<Linear3D<> >(8, 3);
=======
  model->Add<Dropout<> >(0.3);
  model->Add<Linear<> >(8, 3);
>>>>>>> 6751c83a
  model->Add<LogSoftMax<> >();

  FFN<NegativeLogLikelihood<> > *model1 = new FFN<NegativeLogLikelihood<> >;
  model1->Add<Linear<> >(trainData.n_rows, 8);
  model1->Add<SigmoidLayer<> >();
<<<<<<< HEAD
  model1->Add<Linear3D<> >(8, 3);
=======
  model1->Add<Dropout<> >(0.3);
  model1->Add<Linear<> >(8, 3);
>>>>>>> 6751c83a
  model1->Add<LogSoftMax<> >();

  // Check whether copy constructor is working or not.
  CheckCopyFunction<>(model, trainData, trainLabels, 1);

  // Check whether move constructor is working or not.
  CheckMoveFunction<>(model1, trainData, trainLabels, 1);
}

/**
 * Train the vanilla network on a larger dataset.
 */
TEST_CASE("FFVanillaNetworkTest", "[FeedForwardNetworkTest]")
{
  // Load the dataset.
  arma::mat trainData;
  data::Load("thyroid_train.csv", trainData, true);

  arma::mat trainLabels = trainData.row(trainData.n_rows - 1);
  trainData.shed_row(trainData.n_rows - 1);

  arma::mat testData;
  data::Load("thyroid_test.csv", testData, true);

  arma::mat testLabels = testData.row(testData.n_rows - 1);
  testData.shed_row(testData.n_rows - 1);

  /*
   * Construct a feed forward network with trainData.n_rows input nodes,
   * hiddenLayerSize hidden nodes and trainLabels.n_rows output nodes. The
   * network structure looks like:
   *
   *  Input         Hidden        Output
   *  Layer         Layer         Layer
   * +-----+       +-----+       +-----+
   * |     |       |     |       |     |
   * |     +------>|     +------>|     |
   * |     |     +>|     |     +>|     |
   * +-----+     | +--+--+     | +-----+
   *             |             |
   *  Bias       |  Bias       |
   *  Layer      |  Layer      |
   * +-----+     | +-----+     |
   * |     |     | |     |     |
   * |     +-----+ |     +-----+
   * |     |       |     |
   * +-----+       +-----+
   */

  FFN<NegativeLogLikelihood<> > model;
  model.Add<Linear<> >(trainData.n_rows, 8);
  model.Add<SigmoidLayer<> >();
  model.Add<Linear<> >(8, 3);
  model.Add<LogSoftMax<> >();

  // Vanilla neural net with logistic activation function.
  // Because 92% of the patients are not hyperthyroid the neural
  // network must be significant better than 92%.
  TestNetwork<>(model, trainData, trainLabels, testData, testLabels, 10, 0.1);

  arma::mat dataset;
  dataset.load("mnist_first250_training_4s_and_9s.arm");

  // Normalize each point since these are images.
  for (size_t i = 0; i < dataset.n_cols; ++i)
    dataset.col(i) /= norm(dataset.col(i), 2);

  arma::mat labels = arma::zeros(1, dataset.n_cols);
  labels.submat(0, labels.n_cols / 2, 0, labels.n_cols - 1).fill(1);
  labels += 1;

  FFN<NegativeLogLikelihood<> > model1;
  model1.Add<Linear<> >(dataset.n_rows, 10);
  model1.Add<SigmoidLayer<> >();
  model1.Add<Linear<> >(10, 2);
  model1.Add<LogSoftMax<> >();
  // Vanilla neural net with logistic activation function.
  TestNetwork<>(model1, dataset, labels, dataset, labels, 10, 0.2);
}

TEST_CASE("ForwardBackwardTest", "[FeedForwardNetworkTest]")
{
  arma::mat dataset;
  dataset.load("mnist_first250_training_4s_and_9s.arm");

  // Normalize each point since these are images.
  for (size_t i = 0; i < dataset.n_cols; ++i)
    dataset.col(i) /= norm(dataset.col(i), 2);

  arma::mat labels = arma::zeros(1, dataset.n_cols);
  labels.submat(0, labels.n_cols / 2, 0, labels.n_cols - 1).fill(1);
  labels += 1;

  FFN<NegativeLogLikelihood<> > model;
  model.Add<Linear<> >(dataset.n_rows, 50);
  model.Add<SigmoidLayer<> >();
  model.Add<Linear<> >(50, 10);
  model.Add<LogSoftMax<> >();

  ens::VanillaUpdate opt;
  model.ResetParameters();
  #if ENS_VERSION_MAJOR == 1
  opt.Initialize(model.Parameters().n_rows, model.Parameters().n_cols);
  #else
  ens::VanillaUpdate::Policy<arma::mat, arma::mat> optPolicy(opt,
      model.Parameters().n_rows, model.Parameters().n_cols);
  #endif
  double stepSize = 0.01;
  size_t batchSize = 10;

  size_t iteration = 0;
  bool converged = false;
  while (iteration < 100)
  {
    arma::running_stat<double> error;
    size_t batchStart = 0;
    while (batchStart < dataset.n_cols)
    {
      size_t batchEnd = std::min(batchStart + batchSize,
          (size_t) dataset.n_cols);
      arma::mat currentData = dataset.cols(batchStart, batchEnd - 1);
      arma::mat currentLabels = labels.cols(batchStart, batchEnd - 1);
      arma::mat currentResuls;
      model.Forward(currentData, currentResuls);
      arma::mat gradients;
      model.Backward(currentData, currentLabels, gradients);
      #if ENS_VERSION_MAJOR == 1
      opt.Update(model.Parameters(), stepSize, gradients);
      #else
      optPolicy.Update(model.Parameters(), stepSize, gradients);
      #endif
      batchStart = batchEnd;

      arma::mat prediction = arma::zeros<arma::mat>(1, currentResuls.n_cols);

      for (size_t i = 0; i < currentResuls.n_cols; ++i)
      {
        prediction(i) = arma::as_scalar(arma::find(
            arma::max(currentResuls.col(i)) == currentResuls.col(i), 1)) + 1;
      }

      size_t correct = arma::accu(prediction == currentLabels);
      error(1 - (double) correct / batchSize);
    }
    Log::Debug << "Current training error: " << error.mean() << std::endl;
    iteration++;
    if (error.mean() < 0.05)
    {
      converged = true;
      break;
    }
  }

  REQUIRE(converged);
}

/**
 * Train the dropout network on a larger dataset.
 */
TEST_CASE("DropoutNetworkTest", "[FeedForwardNetworkTest]")
{
  // Load the dataset.
  arma::mat trainData;
  data::Load("thyroid_train.csv", trainData, true);

  arma::mat trainLabels = trainData.row(trainData.n_rows - 1);
  trainData.shed_row(trainData.n_rows - 1);

  arma::mat testData;
  data::Load("thyroid_test.csv", testData, true);

  arma::mat testLabels = testData.row(testData.n_rows - 1);
  testData.shed_row(testData.n_rows - 1);

  /*
   * Construct a feed forward network with trainData.n_rows input nodes,
   * hiddenLayerSize hidden nodes and trainLabels.n_rows output nodes. The
   * network structure looks like:
   *
   *  Input         Hidden        Dropout      Output
   *  Layer         Layer         Layer        Layer
   * +-----+       +-----+       +-----+       +-----+
   * |     |       |     |       |     |       |     |
   * |     +------>|     +------>|     +------>|     |
   * |     |     +>|     |       |     |       |     |
   * +-----+     | +--+--+       +-----+       +-----+
   *             |
   *  Bias       |
   *  Layer      |
   * +-----+     |
   * |     |     |
   * |     +-----+
   * |     |
   * +-----+
   */

  FFN<NegativeLogLikelihood<> > model;
  model.Add<Linear<> >(trainData.n_rows, 8);
  model.Add<SigmoidLayer<> >();
  model.Add<Dropout<> >();
  model.Add<Linear<> >(8, 3);
  model.Add<LogSoftMax<> >();

  // Vanilla neural net with logistic activation function.
  // Because 92% of the patients are not hyperthyroid the neural
  // network must be significant better than 92%.
  TestNetwork<>(model, trainData, trainLabels, testData, testLabels, 10, 0.1);
  arma::mat dataset;
  dataset.load("mnist_first250_training_4s_and_9s.arm");

  // Normalize each point since these are images.
  for (size_t i = 0; i < dataset.n_cols; ++i)
  {
    dataset.col(i) /= norm(dataset.col(i), 2);
  }

  arma::mat labels = arma::zeros(1, dataset.n_cols);
  labels.submat(0, labels.n_cols / 2, 0, labels.n_cols - 1).fill(1);
  labels += 1;

  FFN<NegativeLogLikelihood<> > model1;
  model1.Add<Linear<> >(dataset.n_rows, 10);
  model1.Add<SigmoidLayer<> >();
  model.Add<Dropout<> >();
  model1.Add<Linear<> >(10, 2);
  model1.Add<LogSoftMax<> >();
  // Vanilla neural net with logistic activation function.
  TestNetwork<>(model1, dataset, labels, dataset, labels, 10, 0.2);
}

/**
 * Train the highway network on a larger dataset.
 */
TEST_CASE("HighwayNetworkTest", "[FeedForwardNetworkTest]")
{
  arma::mat dataset;
  dataset.load("mnist_first250_training_4s_and_9s.arm");

  // Normalize each point since these are images.
  for (size_t i = 0; i < dataset.n_cols; ++i)
    dataset.col(i) /= norm(dataset.col(i), 2);

  arma::mat labels = arma::zeros(1, dataset.n_cols);
  labels.submat(0, labels.n_cols / 2, 0, labels.n_cols - 1).fill(1);
  labels += 1;

  FFN<NegativeLogLikelihood<> > model;
  model.Add<Linear<> >(dataset.n_rows, 10);
  Highway<>* highway = new Highway<>(10, true);
  highway->Add<Linear<> >(10, 10);
  highway->Add<SigmoidLayer<> >();
  model.Add(highway); // This takes ownership of the memory.
  model.Add<Linear<> >(10, 2);
  model.Add<LogSoftMax<> >();
  TestNetwork<>(model, dataset, labels, dataset, labels, 10, 0.2);
}

/**
 * Train the DropConnect network on a larger dataset.
 */
TEST_CASE("DropConnectNetworkTest", "[FeedForwardNetworkTest]")
{
  // Load the dataset.
  arma::mat trainData;
  data::Load("thyroid_train.csv", trainData, true);

  arma::mat trainLabels = trainData.row(trainData.n_rows - 1);
  trainData.shed_row(trainData.n_rows - 1);

  arma::mat testData;
  data::Load("thyroid_test.csv", testData, true);

  arma::mat testLabels = testData.row(testData.n_rows - 1);
  testData.shed_row(testData.n_rows - 1);

 /*
  *  Construct a feed forward network with trainData.n_rows input nodes,
  *  hiddenLayerSize hidden nodes and trainLabels.n_rows output nodes. The
  *  network struct that looks like:
  *
  *  Input         Hidden     DropConnect     Output
  *  Layer         Layer         Layer        Layer
  * +-----+       +-----+       +-----+       +-----+
  * |     |       |     |       |     |       |     |
  * |     +------>|     +------>|     +------>|     |
  * |     |     +>|     |       |     |       |     |
  * +-----+     | +--+--+       +-----+       +-----+
  *             |
  *  Bias       |
  *  Layer      |
  * +-----+     |
  * |     |     |
  * |     +-----+
  * |     |
  * +-----+
  *
  *
  */

  FFN<NegativeLogLikelihood<> > model;
  model.Add<Linear<> >(trainData.n_rows, 8);
  model.Add<SigmoidLayer<> >();
  model.Add<DropConnect<> >(8, 3);
  model.Add<LogSoftMax<> >();

  // Vanilla neural net with logistic activation function.
  // Because 92% of the patients are not hyperthyroid the neural
  // network must be significant better than 92%.
  TestNetwork<>(model, trainData, trainLabels, testData, testLabels, 10, 0.1);

  arma::mat dataset;
  dataset.load("mnist_first250_training_4s_and_9s.arm");

  // Normalize each point since these are images.
  for (size_t i = 0; i < dataset.n_cols; ++i)
    dataset.col(i) /= norm(dataset.col(i), 2);

  arma::mat labels = arma::zeros(1, dataset.n_cols);
  labels.submat(0, labels.n_cols / 2, 0, labels.n_cols - 1).fill(1);
  labels += 1;

  FFN<NegativeLogLikelihood<> > model1;
  model1.Add<Linear<> >(dataset.n_rows, 10);
  model1.Add<SigmoidLayer<> >();
  model1.Add<DropConnect<> >(10, 2);
  model1.Add<LogSoftMax<> >();
  // Vanilla neural net with logistic activation function.
  TestNetwork<>(model1, dataset, labels, dataset, labels, 10, 0.2);
}

/**
 * Test miscellaneous things of FFN,
 * e.g. copy/move constructor, assignment operator.
 */
TEST_CASE("FFNMiscTest", "[FeedForwardNetworkTest]")
{
  FFN<MeanSquaredError<>> model;
  model.Add<Linear<>>(2, 3);
  model.Add<ReLULayer<>>();

  auto copiedModel(model);
  copiedModel = model;
  auto movedModel(std::move(model));
  auto moveOperator = std::move(copiedModel);
}

/**
 * Test that serialization works ok.
 */
TEST_CASE("FFSerializationTest", "[FeedForwardNetworkTest]")
{
  // Load the dataset.
  arma::mat trainData;
  data::Load("thyroid_train.csv", trainData, true);

  arma::mat trainLabels = trainData.row(trainData.n_rows - 1);
  trainData.shed_row(trainData.n_rows - 1);

  arma::mat testData;
  data::Load("thyroid_test.csv", testData, true);

  arma::mat testLabels = testData.row(testData.n_rows - 1);
  testData.shed_row(testData.n_rows - 1);

  // Vanilla neural net with logistic activation function.
  // Because 92% of the patients are not hyperthyroid the neural
  // network must be significant better than 92%.
  FFN<NegativeLogLikelihood<> > model;
  model.Add<Linear<> >(trainData.n_rows, 8);
  model.Add<SigmoidLayer<> >();
  model.Add<Dropout<> >();
  model.Add<Linear<> >(8, 3);
  model.Add<LogSoftMax<> >();

  ens::RMSProp opt(0.01, 32, 0.88, 1e-8, trainData.n_cols /* 1 epoch */, -1);

  model.Train(trainData, trainLabels, opt);

  FFN<NegativeLogLikelihood<>> xmlModel, jsonModel, binaryModel;
  xmlModel.Add<Linear<>>(10, 10); // Layer that will get removed.

  // Serialize into other models.
  SerializeObjectAll(model, xmlModel, jsonModel, binaryModel);

  arma::mat predictions, xmlPredictions, jsonPredictions, binaryPredictions;
  model.Predict(testData, predictions);
  xmlModel.Predict(testData, xmlPredictions);
  jsonModel.Predict(testData, jsonPredictions);
  jsonModel.Predict(testData, binaryPredictions);

  CheckMatrices(predictions, xmlPredictions, jsonPredictions,
      binaryPredictions);
}

/**
 * Test if the custom layers work. The target is to see if the code compiles
 * when the Train and Prediction are called.
 */
TEST_CASE("CustomLayerTest", "[FeedForwardNetworkTest]")
{
  // Load the dataset.
  arma::mat trainData;
  data::Load("thyroid_train.csv", trainData, true);

  arma::mat trainLabels = trainData.row(trainData.n_rows - 1);
  trainData.shed_row(trainData.n_rows - 1);

  arma::mat testData;
  data::Load("thyroid_test.csv", testData, true);

  arma::mat testLabels = testData.row(testData.n_rows - 1);
  testData.shed_row(testData.n_rows - 1);

  FFN<NegativeLogLikelihood<>, RandomInitialization, CustomLayer<> > model;
  model.Add<Linear<> >(trainData.n_rows, 8);
  model.Add<CustomLayer<> >();
  model.Add<Linear<> >(8, 3);
  model.Add<LogSoftMax<> >();

  ens::RMSProp opt(0.01, 32, 0.88, 1e-8, 15, -1);
  model.Train(trainData, trainLabels, opt);

  arma::mat predictionTemp;
  model.Predict(testData, predictionTemp);
  arma::mat prediction = arma::zeros<arma::mat>(1, predictionTemp.n_cols);
}

/**
 * Test the overload of Forward function which allows partial forward pass.
 */
TEST_CASE("PartialForwardTest", "[FeedForwardNetworkTest]")
{
  FFN<NegativeLogLikelihood<>, RandomInitialization> model;
  model.Add<Linear<> >(5, 10);

  // Add a new Add<> module which adds a constant term to the input.
  Add<>* addModule = new Add<>(10);
  model.Add(addModule);

  LinearNoBias<>* linearNoBiasModule = new LinearNoBias<>(10, 10);
  model.Add(linearNoBiasModule);

  model.Add<Linear<> >(10, 10);

  model.ResetParameters();
  // Set the parameters of the Add<> module to a matrix of ones.
  addModule->Parameters() = arma::ones(10, 1);
  // Set the parameters of the LinearNoBias<> module to a matrix of ones.
  linearNoBiasModule->Parameters() = arma::ones(10, 10);

  arma::mat input = arma::ones(10, 1);
  arma::mat output;

  // Forward pass only through the Add module.
  model.Forward(input,
                output,
                1 /* Index of the Add module */,
                1 /* Index of the Add module */);

  // As we only forward pass through Add module, input and output should
  // differ by a matrix of ones.
  CheckMatrices(input, output - 1);

  // Forward pass only through the Add module and the LinearNoBias module.
  model.Forward(input,
                output,
                1 /* Index of the Add module */,
                2 /* Index of the LinearNoBias module */);

  // As we only forward pass through Add module followed by the LinearNoBias
  // module, output should be a matrix of 20s.(output = weight * input)
  CheckMatrices(output, arma::ones(10, 1) * 20);
}

/**
 * Test that FFN::Train() returns finite objective value.
 */
TEST_CASE("FFNTrainReturnObjective", "[FeedForwardNetworkTest]")
{
  // Load the dataset.
  arma::mat trainData;
  data::Load("thyroid_train.csv", trainData, true);

  arma::mat trainLabels = trainData.row(trainData.n_rows - 1);
  trainData.shed_row(trainData.n_rows - 1);

  arma::mat testData;
  data::Load("thyroid_test.csv", testData, true);

  arma::mat testLabels = testData.row(testData.n_rows - 1);
  testData.shed_row(testData.n_rows - 1);

  // Vanilla neural net with logistic activation function.
  // Because 92% of the patients are not hyperthyroid the neural
  // network must be significantly better than 92%.
  FFN<NegativeLogLikelihood<> > model;
  model.Add<Linear<> >(trainData.n_rows, 8);
  model.Add<SigmoidLayer<> >();
  model.Add<Dropout<> >();
  model.Add<Linear<> >(8, 3);
  model.Add<LogSoftMax<> >();

  ens::RMSProp opt(0.01, 32, 0.88, 1e-8, trainData.n_cols /* 1 epoch */, -1);

  double objVal = model.Train(trainData, trainLabels, opt);

  REQUIRE(std::isfinite(objVal) == true);
}

/**
 * Test that FFN::Model() allows us to access the instantiated network.
 */
TEST_CASE("FFNReturnModel", "[FeedForwardNetworkTest]")
{
  // Create dummy network.
  FFN<NegativeLogLikelihood<> > model;
  Linear<>* linearA = new Linear<>(3, 3);
  model.Add(linearA);
  Linear<>* linearB = new Linear<>(3, 4);
  model.Add(linearB);

  // Initialize network parameter.
  model.ResetParameters();

  // Set all network parameter to one.
  model.Parameters().ones();

  // Zero the second layer parameter.
  linearB->Parameters().zeros();

  // Get the layer parameter from layer A and layer B and store them in
  // parameterA and parameterB.
  arma::mat parameterA, parameterB;
  boost::apply_visitor(ParametersVisitor(parameterA), model.Model()[0]);
  boost::apply_visitor(ParametersVisitor(parameterB), model.Model()[1]);

  CheckMatrices(parameterA, arma::ones(3 * 3 + 3, 1));
  CheckMatrices(parameterB, arma::zeros(3 * 4 + 4, 1));

  CheckMatrices(linearA->Parameters(), arma::ones(3 * 3 + 3, 1));
  CheckMatrices(linearB->Parameters(), arma::zeros(3 * 4 + 4, 1));
}

/**
 * Test to see if the FFN code compiles when the Optimizer
 * doesn't have the MaxIterations() method.
 */
TEST_CASE("OptimizerTest", "[FeedForwardNetworkTest]")
{
  // Load the dataset.
  arma::mat trainData;
  data::Load("thyroid_train.csv", trainData, true);

  arma::mat trainLabels = trainData.row(trainData.n_rows - 1);
  trainData.shed_row(trainData.n_rows - 1);

  arma::mat testData;
  data::Load("thyroid_test.csv", testData, true);

  arma::mat testLabels = testData.row(testData.n_rows - 1);
  testData.shed_row(testData.n_rows - 1);

  FFN<NegativeLogLikelihood<>, RandomInitialization, CustomLayer<> > model;
  model.Add<Linear<> >(trainData.n_rows, 8);
  model.Add<CustomLayer<> >();
  model.Add<Linear<> >(8, 3);
  model.Add<LogSoftMax<> >();

  ens::DE opt(200, 1000, 0.6, 0.8, 1e-5);
  model.Train(trainData, trainLabels, opt);
}<|MERGE_RESOLUTION|>--- conflicted
+++ resolved
@@ -154,15 +154,9 @@
 }
 
 /**
-<<<<<<< HEAD
  * Check whether copying and moving network with linear3d is working or not.
  */
 TEST_CASE("CheckCopyMovingLinear3DNetworkTest", "[FeedForwardNetworkTest]")
-=======
- * Check whether copying and moving network with dropout is working or not.
- */
-TEST_CASE("CheckCopyMovingDropoutNetworkTest", "[FeedForwardNetworkTest]")
->>>>>>> 6751c83a
 {
   // Load the dataset.
   arma::mat trainData;
@@ -196,23 +190,68 @@
   FFN<NegativeLogLikelihood<> > *model = new FFN<NegativeLogLikelihood<> >;
   model->Add<Linear<> >(trainData.n_rows, 8);
   model->Add<SigmoidLayer<> >();
-<<<<<<< HEAD
   model->Add<Linear3D<> >(8, 3);
-=======
-  model->Add<Dropout<> >(0.3);
-  model->Add<Linear<> >(8, 3);
->>>>>>> 6751c83a
   model->Add<LogSoftMax<> >();
 
   FFN<NegativeLogLikelihood<> > *model1 = new FFN<NegativeLogLikelihood<> >;
   model1->Add<Linear<> >(trainData.n_rows, 8);
   model1->Add<SigmoidLayer<> >();
-<<<<<<< HEAD
   model1->Add<Linear3D<> >(8, 3);
-=======
+  model1->Add<LogSoftMax<> >();
+
+  // Check whether copy constructor is working or not.
+  CheckCopyFunction<>(model, trainData, trainLabels, 1);
+
+  // Check whether move constructor is working or not.
+  CheckMoveFunction<>(model1, trainData, trainLabels, 1);
+}
+
+/**
+ * Check whether copying and moving network with dropout is working or not.
+ */
+TEST_CASE("CheckCopyMovingDropoutNetworkTest", "[FeedForwardNetworkTest]")
+{
+  // Load the dataset.
+  arma::mat trainData;
+  data::Load("thyroid_train.csv", trainData, true);
+
+  arma::mat trainLabels = trainData.row(trainData.n_rows - 1);
+  trainData.shed_row(trainData.n_rows - 1);
+
+  /*
+   * Construct a feed forward network with trainData.n_rows input nodes,
+   * hiddenLayerSize hidden nodes and trainLabels.n_rows output nodes. The
+   * network structure looks like:
+   *
+   *  Input         Hidden        Output
+   *  Layer         Layer         Layer
+   * +-----+       +-----+       +-----+
+   * |     |       |     |       |     |
+   * |     +------>|     +------>|     |
+   * |     |     +>|     |     +>|     |
+   * +-----+     | +--+--+     | +-----+
+   *             |             |
+   *  Bias       |  Bias       |
+   *  Layer      |  Layer      |
+   * +-----+     | +-----+     |
+   * |     |     | |     |     |
+   * |     +-----+ |     +-----+
+   * |     |       |     |
+   * +-----+       +-----+
+   */
+
+  FFN<NegativeLogLikelihood<> > *model = new FFN<NegativeLogLikelihood<> >;
+  model->Add<Linear<> >(trainData.n_rows, 8);
+  model->Add<SigmoidLayer<> >();
+  model->Add<Dropout<> >(0.3);
+  model->Add<Linear<> >(8, 3);
+  model->Add<LogSoftMax<> >();
+
+  FFN<NegativeLogLikelihood<> > *model1 = new FFN<NegativeLogLikelihood<> >;
+  model1->Add<Linear<> >(trainData.n_rows, 8);
+  model1->Add<SigmoidLayer<> >();
   model1->Add<Dropout<> >(0.3);
   model1->Add<Linear<> >(8, 3);
->>>>>>> 6751c83a
   model1->Add<LogSoftMax<> >();
 
   // Check whether copy constructor is working or not.
